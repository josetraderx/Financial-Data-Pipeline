--- conflicted
+++ resolved
@@ -1,8 +1,6 @@
-<<<<<<< HEAD
-
-=======
->>>>>>> 954e4eed
-# Financial Data Pipeline
+
+
+# Financial Data Pipeline �
 ![Python](https://img.shields.io/badge/Python-3.8+-blue.svg)
 ![License](https://img.shields.io/badge/license-MIT-green.svg)
 [![Binder](https://mybinder.org/badge_logo.svg)](https://mybinder.org/v2/gh/josetraderx/financial-data-pipeline/main)
@@ -36,77 +34,429 @@
 
 ## Requirements
 
-- Python >=3.8
-- Poetry or pip for dependencies
-- PostgreSQL and TimescaleDB (for DB features)
-- pytest for testing
-<<<<<<< HEAD
+- **Python**: >=3.8
+- **Poetry** (recommended) or pip for dependency management
+- **PostgreSQL** and **TimescaleDB** for database storage (if using DB features)
+- **pytest** for running tests
 
 ### Installation
 
+1. Clone the repository:
+   ```bash
+   git clone <repo_url>
+   cd Data_ETL
+   ```
+2. Install dependencies (using Poetry):
+   ```bash
+   poetry install
+   ```
+   Or with pip:
+   ```bash
+   pip install -r requirements.txt
+   ```
+3. Set up environment variables as described in the [Configuration](#configuration) section.
+
+## Architecture
+
+```
+Data_ETL/
+├── providers/          # Data provider implementations
+│   ├── crypto/         # Cryptocurrency data providers
+│   ├── equities/       # Stock market data providers
+│   ├── options/        # Options data providers
+│   └── other_derivatives/  # Other derivative instruments
+├── processing/         # Data processing and validation
+│   ├── enhanced_metadata_manager.py  # Centralized metadata management
+│   ├── data_cleaner.py              # Data validation and cleaning
+│   └── data_splitter.py             # Data splitting utilities
+├── storage/            # Database storage solutions
+│   ├── timeseries_db.py             # TimescaleDB for time series data
+│   └── metadata_db.py               # PostgreSQL for metadata
+├── pipelines/          # Complete data pipelines
+│   ├── crypto_pipeline.py           # Crypto data pipeline
+│   ├── config_manager.py            # Configuration management
+│   └── example_usage.py             # Usage examples
+├── feeds/              # Data feeds
+├── raw/                # Raw data and archiving
+├── validation/         # Data validation modules
+├── tests/              # Test scripts and setup
+├── notebooks/          # Jupyter notebooks and demos
+└── README.md           # Project documentation
+```
+
+## Key Features
+
+### 1. Data Providers
+- **Bybit**: Cryptocurrency data with real-time and historical OHLCV data
+- **Extensible**: Easy to add new providers (equities, options, etc.)
+- **Rate Limiting**: Built-in rate limiting and error handling
+
+### 2. Data Processing
+- **Enhanced Validation**: Comprehensive OHLCV data validation
+- **Data Cleaning**: Automated missing value imputation and outlier detection
+- **Quality Scoring**: Automated data quality assessment
+- **Metadata Management**: Centralized metadata storage and retrieval
+
+### 3. Data Splitting
+- **Chronological Splits**: Time-based train/test splits
+- **Random Splits**: Randomized data splitting
+- **Date-based Splits**: Split by specific dates
+- **Sliding Windows**: Generate sliding window datasets for time series
+
+### 4. Storage Solutions
+- **TimescaleDB**: High-performance time series storage
+- **PostgreSQL**: Metadata and data lineage storage
+- **File Storage**: Parquet, CSV, and JSON export options
+- **Data Lineage**: Track data transformations and relationships
+
+### 5. Pipeline Orchestration
+- **End-to-End Pipelines**: Complete data processing workflows
+- **Configuration Management**: Flexible configuration system
+- **Error Handling**: Comprehensive error handling and logging
+- **Monitoring**: Built-in data quality monitoring
+
+## Quick Start
+
+### 1. Basic Setup
+
+```python
+from Data_ETL.pipelines.crypto_pipeline import CryptoPipeline
+from Data_ETL.pipelines.config_manager import PipelineConfig
+
+# Load configuration
+config = PipelineConfig('config/pipeline_config.json')
+
+# Create pipeline
+pipeline = CryptoPipeline(config.get())
+```
+
+### 2. Simple Data Download and Processing
+
+```python
+# Configure pipeline run
+pipeline_config = config.create_pipeline_config(
+    provider='bybit',
+    symbol='BTCUSDT',
+    timeframe='1h',
+    days_back=30,
+    save_files=True,
+    store_db=False
+)
+
+# Run pipeline
+results = pipeline.run_pipeline(pipeline_config)
+```
+
+### 3. Advanced Pipeline with Database Storage
+
+```python
+# Configure advanced pipeline
+pipeline_config = config.create_pipeline_config(
+    provider='bybit',
+    symbol='ETHUSDT',
+    timeframe='4h',
+    days_back=30,
+    splits={
+        'train_test_split': {
+            'test_size': 0.2,
+            'method': 'chronological'
+        }
+    },
+    store_db=True,
+    save_files=True
+)
+
+# Run pipeline
+results = pipeline.run_pipeline(pipeline_config)
+```
+
+## Configuration
+
+### Environment Variables
 ```bash
-git clone <repo_url>
-cd Data_ETL
-poetry install # or pip install -r requirements.txt
-docker-compose up # Upload TimescaleDB and environment
-python run_pipeline.py # Run the pipeline
-python pipeline_status_report.py # Audit and report status
-```
-
-## Architecture
-
-```
-Data_ETL/
-├── providers/
-├── processing/
-├── storage/
-├── pipelines/
-├── feeds/
-├── raw/
-├── validation/
-├── tests/
-├── notebooks/
-└── README.md
-```
-
-## Key Features
-
-- OHLCV data download from exchanges (Bybit, extensible)
-- Advanced validation and cleansing (outliers, gaps, duplicates, types, OHLCV relationships)
-- Optional normalization and temporal aggregation
-- Splits: train/test, by date, sliding windows
-- Storage in TimescaleDB/PostgreSQL and export to Parquet/CSV/JSON
-- Centralized metadata management and validation reports
-- Professional logging and robust error handling (rate limiting, retries)
-- Docker Compose for reproducible environments
-- Unit and integration testing (pytest)
-- Audit scripts and reporting of pipeline and database status
-
-## Quick Start
-
-```python
-from src.data_etl.pipelines.crypto_pipeline import CryptoPipeline
-from config.pipeline_config import EXAMPLE_PIPELINE_CONFIG
-
-pipeline = CryptoPipeline(EXAMPLE_PIPELINE_CONFIG)
-results = pipeline.run_pipeline(EXAMPLE_PIPELINE_CONFIG)
-print(results)
-```
-
-## Roadmap: What's missing for 100%?
-
-- Advanced TimescaleDB optimization (composite indexes, compression, timeframe retention)
-- Performance benchmarks with large data volumes
-- Concrete examples of rollback and data corruption handling
-- Real-time ingestion with guaranteed integrity
-- Advanced nomenclature engine (relationship and lineage tracking)
-- Evidence of successful handoff and automated onboarding
-- Extended documentation for onboarding and advanced troubleshooting
+# Database Configuration
+export DB_HOST=localhost
+export DB_PORT=5432
+export DB_NAME=exodus_data
+export DB_USER=postgres
+export DB_PASSWORD=your_password
+
+# Bybit API Configuration
+export BYBIT_API_KEY=your_api_key
+export BYBIT_API_SECRET=your_api_secret
+export BYBIT_TESTNET=true
+```
+
+### Configuration File Example
+```json
+{
+  "data_dir": "data/processed",
+  "db_config": {
+    "host": "localhost",
+    "port": 5432,
+    "database": "exodus_data",
+    "user": "postgres",
+    "password": "your_password"
+  },
+  "providers": {
+    "bybit": {
+      "api_key": "your_api_key",
+      "api_secret": "your_api_secret",
+      "testnet": true
+    }
+  },
+  "validation_config": {
+    "handle_missing": "interpolate",
+    "outlier_method": "iqr",
+    "outlier_threshold": 1.5
+  }
+}
+```
+
+## Data Validation
+
+The `EnhancedDataValidator` performs comprehensive data validation:
+
+### Validation Checks
+- **Required Columns**: Ensures OHLCV columns are present
+- **Data Types**: Validates numeric types for price and volume
+- **OHLCV Relationships**: Validates price relationships (High >= Low, etc.)
+- **Missing Values**: Detects and handles missing data
+- **Outliers**: Identifies and handles outliers using IQR method
+- **Duplicates**: Detects and removes duplicate records
+- **Timestamps**: Validates and regularizes timestamp format
+- **Zero Values**: Detects zero prices and volumes
+- **Extreme Changes**: Identifies unrealistic price movements
+
+### Validation Report
+```python
+{
+    "is_valid": true,
+    "total_records": 720,
+    "valid_records": 718,
+    "invalid_records": 2,
+    "missing_values": 0,
+    "outliers_detected": 5,
+    "duplicates_found": 0,
+    "quality_score": 0.97,
+    "errors": [],
+    "warnings": ["Some outliers detected"],
+    "validation_details": {
+        "column_stats": {...},
+        "missing_analysis": {...},
+        "outlier_analysis": {...}
+    }
+}
+```
+
+## Data Storage
+
+### TimescaleDB Integration
+```python
+from Data_ETL.storage.timeseries_db import TimeSeriesDB
+
+# Connect to TimescaleDB
+db = TimeSeriesDB(db_config)
+db.connect()
+db.create_hypertable()
+
+# Insert data
+db.insert_data(dataframe)
+
+# Query data
+data = db.query_data(
+    symbol='BTCUSDT',
+    start_time=start_date,
+    end_time=end_date
+)
+```
+
+### Metadata Management
+```python
+from Data_ETL.storage.metadata_db import MetadataDB
+
+# Connect to metadata database
+metadata_db = MetadataDB(db_config)
+metadata_db.connect()
+metadata_db.create_tables()
+
+# Store metadata
+dataset_id = metadata_db.insert_dataset_metadata(metadata)
+
+# Store validation report
+metadata_db.insert_validation_report(dataset_id, report)
+```
+
+## Data Splitting
+
+### Chronological Split
+```python
+from Data_ETL.processing.data_splitter import DataSplitter
+
+splitter = DataSplitter()
+train_data, test_data = splitter.train_test_split(
+    data, 
+    test_size=0.2, 
+    method='chronological'
+)
+```
+
+### Date-based Split
+```python
+splits = splitter.split_by_date(
+    data, 
+    split_date=datetime(2024, 1, 1)
+)
+```
+
+### Sliding Windows
+```python
+windows = splitter.create_sliding_windows(
+    data, 
+    window_size=100, 
+    step_size=10
+)
+```
+
+## Monitoring and Quality Assurance
+
+### Data Quality Metrics
+- **Completeness**: Percentage of non-null values
+- **Accuracy**: Validation rule compliance
+- **Consistency**: OHLCV relationship consistency
+- **Timeliness**: Data freshness and update frequency
+- **Validity**: Data type and range validation
+
+### Monitoring Dashboard
+The pipeline provides data quality metrics that can be integrated with monitoring systems:
+
+```python
+# Get quality metrics
+metrics = validator.get_quality_metrics(data)
+
+# Store metrics in database
+metadata_db.insert_quality_metrics(dataset_id, metrics)
+```
+
+## Error Handling
+
+The pipeline includes comprehensive error handling:
+
+- **Connection Errors**: Database and API connection failures
+- **Data Validation Errors**: Invalid data detection and reporting
+- **Processing Errors**: Transformation and computation errors
+- **Storage Errors**: File and database storage failures
+
+## Performance Optimization
+
+### Database Optimization
+- **Hypertables**: TimescaleDB hypertables for time series data
+- **Indexes**: Optimized indexes for common queries
+- **Partitioning**: Automatic time-based partitioning
+- **Compression**: Built-in data compression
+
+### Memory Management
+- **Chunked Processing**: Process large datasets in chunks
+- **Lazy Loading**: Load data only when needed
+- **Memory Monitoring**: Track memory usage during processing
+
+## Testing
+
+### Unit Tests
+```bash
+# Run unit tests
+pytest Data_ETL/processing/tests/
+
+# Run specific test module
+pytest Data_ETL/processing/tests/test_data_cleaner.py
+```
+
+### Integration Tests
+```bash
+# Run integration tests
+pytest tests/setup_test_db.py
+```
+
+## Examples
+
+### Complete Examples
+See `Data_ETL/pipelines/example_usage.py` for complete working examples including:
+
+1. **Basic Pipeline**: Simple data download and processing
+2. **Advanced Pipeline**: Full pipeline with database storage
+3. **Metadata Management**: Metadata operations and queries
+4. **Data Quality Analysis**: Quality assessment and reporting
+
+### Running Examples
+```bash
+# Run all examples
+python Data_ETL/pipelines/example_usage.py
+
+# Set up configuration
+python Data_ETL/pipelines/config_manager.py
+```
+
+## Extension Points
+
+### Adding New Providers
+1. Create provider class in appropriate subdirectory
+2. Implement required methods (download, authenticate, etc.)
+3. Add provider configuration to config system
+4. Update pipeline to support new provider
+
+### Custom Validation Rules
+1. Extend `EnhancedDataValidator` class
+2. Add custom validation methods
+3. Update validation configuration
+4. Register custom validators in pipeline
+
+### Storage Backends
+1. Create new storage class implementing storage interface
+2. Add configuration options
+3. Integrate with pipeline storage system
+
+## Troubleshooting
+
+### Common Issues
+
+1. **Database Connection Failed**
+   - Check database credentials and connectivity
+   - Ensure PostgreSQL/TimescaleDB is running
+   - Verify database permissions
+
+2. **API Rate Limiting**
+   - Check API key permissions
+   - Implement proper rate limiting
+   - Use testnet for development
+
+3. **Data Validation Failures**
+   - Review validation configuration
+   - Check data format and structure
+   - Examine validation report for details
+
+4. **Memory Issues**
+   - Reduce batch sizes
+   - Use chunked processing
+   - Monitor memory usage
+
+### Debug Mode
+```python
+# Enable debug logging
+import logging
+logging.basicConfig(level=logging.DEBUG)
+
+# Run pipeline with debug info
+results = pipeline.run_pipeline(config, debug=True)
+```
+
+## Contributing
+
+1. Follow the existing code structure and patterns
+2. Add comprehensive tests for new features
+3. Update documentation for any changes
+4. Ensure backward compatibility
+5. Follow Python best practices and type hints
 
 ## License
 
-MIT. Project part of Exodus v2025.
-=======
-
-## Architecture
->>>>>>> 954e4eed
+This module is part of the Exodus v2025 project and follows the project's licensing terms.